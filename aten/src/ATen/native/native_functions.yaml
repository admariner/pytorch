--- conflicted
+++ resolved
@@ -73,21 +73,13 @@
   variants: method
   supports_named_tensor: True
 
-<<<<<<< HEAD
-- func: align_to(Tensor(a) self, DimnameList names) -> Tensor(a)
-  use_c10_dispatcher: unboxed_only
-  variants: method
-  supports_named_tensor: True
-
-- func: align_to.ellipsis_idx(Tensor(a) self, DimnameList order, int ellipsis_idx) -> Tensor(a)
-  use_c10_dispatcher: unboxed_only
-=======
 - func: align_to(Tensor(a) self, Dimname[] names) -> Tensor(a)
   variants: method
+  use_c10_dispatcher: unboxed_only
   supports_named_tensor: True
 
 - func: align_to.ellipsis_idx(Tensor(a) self, Dimname[] order, int ellipsis_idx) -> Tensor(a)
->>>>>>> b8568dcd
+  use_c10_dispatcher: unboxed_only
   variants: method
   supports_named_tensor: True
 
@@ -100,21 +92,13 @@
   use_c10_dispatcher: unboxed_only
   supports_named_tensor: True
 
-<<<<<<< HEAD
-- func: refine_names(Tensor(a) self, DimnameList names) -> Tensor(a)
-  use_c10_dispatcher: unboxed_only
-  variants: method
-  supports_named_tensor: True
-
-- func: unflatten.Dimname(Tensor self, Dimname dim, int[] sizes, DimnameList names) -> Tensor
-  use_c10_dispatcher: unboxed_only
-=======
 - func: refine_names(Tensor(a) self, Dimname[] names) -> Tensor(a)
+  use_c10_dispatcher: unboxed_only
   variants: method
   supports_named_tensor: True
 
 - func: unflatten.Dimname(Tensor self, Dimname dim, int[] sizes, Dimname[] names) -> Tensor
->>>>>>> b8568dcd
+  use_c10_dispatcher: unboxed_only
   variants: method
   supports_named_tensor: True
 
@@ -1377,12 +1361,8 @@
   variants: function, method
   supports_named_tensor: True
 
-<<<<<<< HEAD
-- func: flatten.DimnameList(Tensor self, DimnameList dims, Dimname out_dim) -> Tensor
-  use_c10_dispatcher: unboxed_only
-=======
 - func: flatten.DimnameList(Tensor self, Dimname[] dims, Dimname out_dim) -> Tensor
->>>>>>> b8568dcd
+  use_c10_dispatcher: unboxed_only
   variants: function, method
   supports_named_tensor: True
 
